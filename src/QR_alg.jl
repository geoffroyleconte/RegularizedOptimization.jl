# Implements Algorithm 4.2 in "Interior-Point Trust-Region Method for Composite Optimization".

using LinearAlgebra
export QRalg

"""Interior method for Trust Region problem
    QuadReg(x, params, options)
Arguments
----------
x : Array{Float64,1}
    Initial guess for the x value used in the trust region
params : mutable structure TR_params with:
    --
    -ϵ, tolerance for primal convergence
    -Δk Float64, trust region radius
    -verbose Int, print every # options
    -maxIter Float64, maximum number of inner iterations (note: does not influence TotalCount)
options : mutable struct TR_methods
    -f_obj, smooth objective struct; eval, grad, Hess
    -ψ, nonsmooth objective struct; h, ψ, ψχprox - function projecting onto the trust region ball or ψ+χ
    --
    -FO_options, options for first order algorithm, see DescentMethods.jl for more
    -s_alg, algorithm for descent direction, see DescentMethods.jl for more

Returns
-------
x   : Array{Float64,1}
    Final value of Algorithm 4.2 trust region
k   : Int
    number of iterations used
Fobj_hist: Array{Float64,1}
    smooth function history
Hobj_hist: Array{Float64, 1}
    nonsmooth function history
Complex_hist: Array{Float64, 1}
    inner algorithm iteration count

"""
QRalg(nlp::AbstractNLPModel, args...; kwargs...) = QRalg(x -> obj(nlp, x), x -> grad(nlp, x), args...; kwargs...)

function QRalg(f, ∇f, h, x0, params, options)
  # initialize passed options
  ϵ = options.ϵ
  verbose = options.verbose
  maxIter = options.maxIter
  η1 = options.η1
  η2 = options.η2
  σk = options.σk
  γ = options.γ

  if verbose == 0
    ptf = Inf
  elseif verbose == 1
    ptf = round(maxIter / 10)
  elseif verbose == 2
    ptf = round(maxIter / 100)
  else
    ptf = 1
  end

  # other parameters
  χ = params.χ

  # initialize parameters
  xk = copy(x0)
  xkn = similar(xk)
  s = zero(xk)
  ψ = shifted(h, xk)

  k = 0
  Fobj_hist = zeros(maxIter)
  Hobj_hist = zeros(maxIter)
  Complex_hist = zeros(Int, maxIter)
  if verbose != 0
     @info @sprintf "%6s %8s %8s %7s %8s %7s %7s %7s %1s" "iter" "f(x)" "h(x)" "ξ" "ρ" "σ" "‖x‖" "‖s‖" ""
  end

  k = 0
  ρk = -1.0
  TR_stat = ""

  fk = f(xk)
  ∇fk = ∇f(xk)
  hk = ψ.h(xk)

  # main algorithm initialization
  ν = 1 / σk
<<<<<<< HEAD
  s = zero(xk)
=======
>>>>>>> 00ce06fe
  funEvals = 1

  ξ = 0.0
  optimal = false
  tired = k ≥ maxIter

  while !(optimal || tired)
    k = k + 1

    Fobj_hist[k] = fk
    Hobj_hist[k] = hk
    k % ptf == 0 && @info @sprintf "%6d %8.1e %8.1e %7.1e %8.1e %7.1e %7.1e %7.1e %1s" k fk hk ξ ρk σk χ(xk) χ(s) TR_stat

    # define model
    φk(d) = dot(∇fk, d)
    mk(d) = φk(d) + ψ(d)

    s = prox(ψ, -ν * ∇fk, ν)
    ξ = hk - mk(s)

    if (ξ ≤ 0 || isnan(ξ))
      error("QR: failed to compute a step: ξ = $ξ")
    end

    if ξ < ϵ
      optimal = true
      @info "QR: terminating with ξ = $ξ"
      continue
    end

    xkn .= xk .+ s
    fkn = f(xkn)
    hkn = h(xkn)
    Δobj = (fk + hk) - (fkn + hkn) + max(1, abs(fk + hk)) * 10 * eps()
    ρk = Δobj / ξ

    if η2 ≤ ρk < Inf
      TR_stat = "↘"
      σk = σk / γ
    else
      TR_stat = "="
    end

    if η1 ≤ ρk < Inf
      xk .= xkn
      fk = fkn
      hk = hkn
      ∇fk = ∇f(xk)
      shift!(ψ, xk)
      Complex_hist[k] += 1
    end

    if ρk < η1 || ρk == Inf
      TR_stat = "↗"
      σk = max(σk * γ, 1e-6)
    end

    ν = 1 / σk
    tired = k ≥ maxIter
  end

  return xk, k, Fobj_hist[Fobj_hist .!= 0], Hobj_hist[Fobj_hist .!= 0], Complex_hist[Complex_hist .!= 0]
end<|MERGE_RESOLUTION|>--- conflicted
+++ resolved
@@ -85,10 +85,6 @@
 
   # main algorithm initialization
   ν = 1 / σk
-<<<<<<< HEAD
-  s = zero(xk)
-=======
->>>>>>> 00ce06fe
   funEvals = 1
 
   ξ = 0.0
