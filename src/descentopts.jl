<<<<<<< HEAD
using ForwardDiff, LinearOperators
export s_options, TRNCoptions, TRNCstruct, FObj, HObj
=======
export s_params, TRNCparams, TRNCmethods
>>>>>>> 866e8d48

mutable struct s_params
	ν
	optTol
	maxIter
	verbose
	restart
	λ
	p
	FcnDec

	function s_params(ν; optTol=1f-6, maxIter=10000, verbose=0, restart=10, λ=1.0, p=1.1, FcnDec=1e10)
		return new(ν, optTol, maxIter, verbose, restart, λ, p, FcnDec)
	end
end

# function s_options(ν; optTol=1f-6, maxIter=10000, verbose=0, restart=10, λ=1.0, p=1.1, FcnDec=1e10)
# 	return s_params(ν, optTol, maxIter, verbose, restart, λ, p, FcnDec)
# end

mutable struct TRNCparams
	ϵ # termination criteria
	Δk # trust region radius
	verbose # print every so often
	maxIter # maximum amount of inner iterations
	η1 # ρ lower bound 
	η2 # ρ upper bound 
	τ # linesearch buffer parameter 
	σk # quadratic model linesearch buffer parameter
	γ # trust region buffer 
	mem # Bk iteration memory
	θ # TR inner loop "closeness" to Bk
	β # TR size for PG steps j>1

	function TRNCparams(
		;
		ϵD=1e-2,
		Δk=1.0,
		verbose=0,
		maxIter=10000,
		η1=1.0e-3, # ρ lower bound
		η2=0.9,  # ρ upper bound
		τ=0.01, # linesearch buffer parameter
		σk=1.0e-3, # LM parameter
		γ=3.0, # trust region buffer
		mem=5, # L-BFGS memory
		θ=1e-3,
		β=10.0
		) # default values for trust region parameters in algorithm 4.2
		return new(ϵD, Δk, verbose, maxIter, η1, η2, τ, σk, γ, mem, θ, β)
	end
end

<<<<<<< HEAD
function TRNCoptions(
	;
	ϵ=1e-2,
	Δk=1.0,
	verbose=0,
	maxIter=10000,
	η1=1.0e-3, # ρ lower bound
	η2=0.9,  # ρ upper bound
	τ=0.01, # linesearch buffer parameter
	σk=1.0e-3, # LM parameter
	γ=3.0, # trust region buffer
	mem=5, # L-BFGS memory
	θ=1e-3,
	β=10.0
) # default values for trust region parameters in algorithm 4.2
	return TRNCparams(ϵ, Δk, verbose, maxIter, η1, η2, τ, σk, γ, mem, θ, β)
end


mutable struct Fsmooth
	eval
	grad
	Hess # Hessian (approximation) choosen. Defaults to LSR1, unless the user provides a Hessian in the smooth function 
end
function FObj(eval; grad=(x) -> ForwardDiff.gradient(eval, x), Hess=LSR1Operator)
	return Fsmooth(eval, grad, Hess)
end

mutable struct Hnonsmooth
	eval
	ψk # nonsmooth model of h that you are trying to solve - default is ψ=h.
	ψχprox # ψ_k + χ_k where χ_k is the Δ - norm ball that you project onto. 	
	# Note that the basic case is that ψ_k = 0 with l2 TR norm, 
	# so it is just prox of l2-norm ball projection. 
	# In the LM algorithm, this is just the prox of ψₖ
end

function HObj(eval; ψk=eval, ψχprox=(z, σ, xt, Dk) -> z ./ max(1, norm(z, 2) / σ),)
	return Hnonsmooth(eval, ψk, ψχprox)
end

mutable struct TRNCmethods
	FO_options # options for minimization routine you use for s; based on minconf_spg
	s_alg # algorithm passed that determines descent direction
	χk # TR norm one computes for the trust region radius - default is l2 
	f # struct of objective function (unaltered) that you want to minimize
	h # objective function that is nonsmooth - > only used for evaluation
end


function TRNCstruct(
	f,
	h;
	FO_options=s_options(1.0;),
	s_alg=PG,
	χk=(s) -> norm(s, 2)
)
	return TRNCmethods(FO_options, s_alg, χk, f, h)
end
=======
mutable struct TRNCmethods
	FO_options # options for minimization routine you use for s; based on minconf_spg
	s_alg # algorithm passed that determines descent direction
	ψχprox # ψ_k + χ_k where χ_k is the Δ - norm ball that you project onto. 
	# Note that the basic case is that ψ_k = 0 with l2 TR norm, 
	# so it is just prox of l2-norm ball projection. 
	# In the LM algorithm, this is just the prox of ψₖ
	ψk # nonsmooth model of h that you are trying to solve - default is ψ=h. 
	χk # TR norm one computes for the trust region radius - default is l2 
	HessApprox # Hessian Approximation choosen. Defaults to LBFGS, unless the user provides a Hessian in the smooth function 
	f_obj # objective function (unaltered) that you want to minimize
	f_grad
	h_obj # objective function that is nonsmooth - > only used for evaluation
	λ # objective nonsmooth tuning parameter

	function TRNCmethods(
		f_obj,
		f_grad,
		h,
		λ;
		FO_options=s_params(1.0),
		s_alg=PG,
		ψχprox=(z, σ, xt, Dk) -> z ./ max(1, norm(z, 2) / σ),
		ψk=h,
		χk=s -> norm(s, 2),
		HessApprox=LBFGSOperator)
		return new(FO_options, s_alg, ψχprox, ψk, χk, HessApprox, f_obj, f_grad, h, λ)
	end
end

# function TRNCoptions(
# 	;
# 	ϵD=1e-2,
# 	Δk=1.0,
# 	verbose=0,
# 	maxIter=10000,
# 	η1=1.0e-3, # ρ lower bound
# 	η2=0.9,  # ρ upper bound
# 	τ=0.01, # linesearch buffer parameter
# 	σk=1.0e-3, # LM parameter
# 	γ=3.0, # trust region buffer
# 	mem=5, # L-BFGS memory
# 	θ=1e-3,
# 	β=10.0
# 	) # default values for trust region parameters in algorithm 4.2
# 	return TRNCparams(ϵD, Δk, verbose, maxIter, η1, η2, τ, σk, γ, mem, θ, β)
# end

# function TRNCstruct(
# 	f_obj,
# 	h,
# 	λ;
# 	FO_options=s_params(1.0),
# 	s_alg=PG,
# 	ψχprox=(z, σ, xt, Dk) -> z ./ max(1, norm(z, 2) / σ),
# 	ψk=h,
# 	χk=(s) -> norm(s, 2),
# 	HessApprox=LBFGSOperator)
# 	return TRNCmethods(FO_options, s_alg, ψχprox, ψk, χk, HessApprox, f_obj, h, λ)
# end
>>>>>>> 866e8d48
<|MERGE_RESOLUTION|>--- conflicted
+++ resolved
@@ -1,28 +1,18 @@
-<<<<<<< HEAD
-using ForwardDiff, LinearOperators
-export s_options, TRNCoptions, TRNCstruct, FObj, HObj
-=======
-export s_params, TRNCparams, TRNCmethods
->>>>>>> 866e8d48
+export s_params, TRNCparams, TRNCmethods, FObj #, HObj
 
 mutable struct s_params
 	ν
+	λ
 	optTol
 	maxIter
 	verbose
-	restart
-	λ
 	p
 	FcnDec
 
-	function s_params(ν; optTol=1f-6, maxIter=10000, verbose=0, restart=10, λ=1.0, p=1.1, FcnDec=1e10)
-		return new(ν, optTol, maxIter, verbose, restart, λ, p, FcnDec)
+	function s_params(ν, λ; optTol=1f-6, maxIter=10000, verbose=0, p=1.1, FcnDec=1e10)
+		return new(ν,λ, optTol, maxIter, verbose, p, FcnDec)
 	end
 end
-
-# function s_options(ν; optTol=1f-6, maxIter=10000, verbose=0, restart=10, λ=1.0, p=1.1, FcnDec=1e10)
-# 	return s_params(ν, optTol, maxIter, verbose, restart, λ, p, FcnDec)
-# end
 
 mutable struct TRNCparams
 	ϵ # termination criteria
@@ -40,7 +30,7 @@
 
 	function TRNCparams(
 		;
-		ϵD=1e-2,
+		ϵ=1e-2,
 		Δk=1.0,
 		verbose=0,
 		maxIter=10000,
@@ -53,129 +43,63 @@
 		θ=1e-3,
 		β=10.0
 		) # default values for trust region parameters in algorithm 4.2
-		return new(ϵD, Δk, verbose, maxIter, η1, η2, τ, σk, γ, mem, θ, β)
+		return new(ϵ, Δk, verbose, maxIter, η1, η2, τ, σk, γ, mem, θ, β)
 	end
 end
 
-<<<<<<< HEAD
-function TRNCoptions(
-	;
-	ϵ=1e-2,
-	Δk=1.0,
-	verbose=0,
-	maxIter=10000,
-	η1=1.0e-3, # ρ lower bound
-	η2=0.9,  # ρ upper bound
-	τ=0.01, # linesearch buffer parameter
-	σk=1.0e-3, # LM parameter
-	γ=3.0, # trust region buffer
-	mem=5, # L-BFGS memory
-	θ=1e-3,
-	β=10.0
-) # default values for trust region parameters in algorithm 4.2
-	return TRNCparams(ϵ, Δk, verbose, maxIter, η1, η2, τ, σk, γ, mem, θ, β)
-end
-
-
-mutable struct Fsmooth
+mutable struct FObj
 	eval
 	grad
 	Hess # Hessian (approximation) choosen. Defaults to LSR1, unless the user provides a Hessian in the smooth function 
-end
-function FObj(eval; grad=(x) -> ForwardDiff.gradient(eval, x), Hess=LSR1Operator)
-	return Fsmooth(eval, grad, Hess)
+	
+	function FObj(
+		eval; 
+		grad=(x) -> ForwardDiff.gradient(eval, x), 
+		Hess=LSR1Operator,
+		)
+		return new(eval, grad, Hess)
+	end
 end
 
-mutable struct Hnonsmooth
-	eval
-	ψk # nonsmooth model of h that you are trying to solve - default is ψ=h.
-	ψχprox # ψ_k + χ_k where χ_k is the Δ - norm ball that you project onto. 	
-	# Note that the basic case is that ψ_k = 0 with l2 TR norm, 
-	# so it is just prox of l2-norm ball projection. 
-	# In the LM algorithm, this is just the prox of ψₖ
-end
+# mutable struct HObj
+# 	eval
+# 	ψk # nonsmooth model of h that you are trying to solve - default is ψ=h.
+# 	ψχprox # ψ_k + χ_k where χ_k is the Δ - norm ball that you project onto. 	
+# 	# Note that the basic case is that ψ_k = 0 with l2 TR norm, 
+# 	# so it is just prox of l2-norm ball projection. 
+# 	# In the LM algorithm, this is just the prox of ψₖ
 
-function HObj(eval; ψk=eval, ψχprox=(z, σ, xt, Dk) -> z ./ max(1, norm(z, 2) / σ),)
-	return Hnonsmooth(eval, ψk, ψχprox)
-end
+# 	function HObj(
+# 		eval; 
+# 		ψk=eval, 
+# 		ψχprox=(z, σ, xt, Dk) -> z ./ max(1, norm(z, 2) / σ),
+# 		)
+# 		return new(eval, ψk, ψχprox)
+# 	end
+# end
 
 mutable struct TRNCmethods
 	FO_options # options for minimization routine you use for s; based on minconf_spg
 	s_alg # algorithm passed that determines descent direction
-	χk # TR norm one computes for the trust region radius - default is l2 
-	f # struct of objective function (unaltered) that you want to minimize
-	h # objective function that is nonsmooth - > only used for evaluation
-end
-
-
-function TRNCstruct(
-	f,
-	h;
-	FO_options=s_options(1.0;),
-	s_alg=PG,
-	χk=(s) -> norm(s, 2)
-)
-	return TRNCmethods(FO_options, s_alg, χk, f, h)
-end
-=======
-mutable struct TRNCmethods
-	FO_options # options for minimization routine you use for s; based on minconf_spg
-	s_alg # algorithm passed that determines descent direction
-	ψχprox # ψ_k + χ_k where χ_k is the Δ - norm ball that you project onto. 
+	# ψχprox # ψ_k + χ_k where χ_k is the Δ - norm ball that you project onto. 
 	# Note that the basic case is that ψ_k = 0 with l2 TR norm, 
 	# so it is just prox of l2-norm ball projection. 
 	# In the LM algorithm, this is just the prox of ψₖ
-	ψk # nonsmooth model of h that you are trying to solve - default is ψ=h. 
+	# ψk # nonsmooth model of h that you are trying to solve - default is ψ=h. 
 	χk # TR norm one computes for the trust region radius - default is l2 
-	HessApprox # Hessian Approximation choosen. Defaults to LBFGS, unless the user provides a Hessian in the smooth function 
-	f_obj # objective function (unaltered) that you want to minimize
-	f_grad
-	h_obj # objective function that is nonsmooth - > only used for evaluation
-	λ # objective nonsmooth tuning parameter
+	# HessApprox # Hessian Approximation choosen. Defaults to LBFGS, unless the user provides a Hessian in the smooth function 
+	f # objective function (unaltered) that you want to minimize
+	ψ # objective function that is nonsmooth - > only used for evaluation
 
 	function TRNCmethods(
-		f_obj,
-		f_grad,
-		h,
-		λ;
-		FO_options=s_params(1.0),
+		f,
+		ψ;
+		FO_options=s_params(1.0, 1.0),
 		s_alg=PG,
-		ψχprox=(z, σ, xt, Dk) -> z ./ max(1, norm(z, 2) / σ),
-		ψk=h,
+		# ψχprox=(z, σ, xt, Dk) -> z ./ max(1, norm(z, 2) / σ),
+		# ψk=h,
 		χk=s -> norm(s, 2),
-		HessApprox=LBFGSOperator)
-		return new(FO_options, s_alg, ψχprox, ψk, χk, HessApprox, f_obj, f_grad, h, λ)
+	)
+		return new(FO_options, s_alg, χk, f, ψ)
 	end
-end
-
-# function TRNCoptions(
-# 	;
-# 	ϵD=1e-2,
-# 	Δk=1.0,
-# 	verbose=0,
-# 	maxIter=10000,
-# 	η1=1.0e-3, # ρ lower bound
-# 	η2=0.9,  # ρ upper bound
-# 	τ=0.01, # linesearch buffer parameter
-# 	σk=1.0e-3, # LM parameter
-# 	γ=3.0, # trust region buffer
-# 	mem=5, # L-BFGS memory
-# 	θ=1e-3,
-# 	β=10.0
-# 	) # default values for trust region parameters in algorithm 4.2
-# 	return TRNCparams(ϵD, Δk, verbose, maxIter, η1, η2, τ, σk, γ, mem, θ, β)
-# end
-
-# function TRNCstruct(
-# 	f_obj,
-# 	h,
-# 	λ;
-# 	FO_options=s_params(1.0),
-# 	s_alg=PG,
-# 	ψχprox=(z, σ, xt, Dk) -> z ./ max(1, norm(z, 2) / σ),
-# 	ψk=h,
-# 	χk=(s) -> norm(s, 2),
-# 	HessApprox=LBFGSOperator)
-# 	return TRNCmethods(FO_options, s_alg, ψχprox, ψk, χk, HessApprox, f_obj, h, λ)
-# end
->>>>>>> 866e8d48
+end